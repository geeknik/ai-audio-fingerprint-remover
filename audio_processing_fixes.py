#!/usr/bin/env python3
"""
Comprehensive fixes for AI Audio Fingerprint Remover
Addresses silent outputs, noise artifacts, and audio corruption issues
"""

import numpy as np
import scipy.signal as signal
import librosa
import logging
from typing import Tuple, Optional, List, Dict, Any

logger = logging.getLogger(__name__)


class AudioProcessingFixes:
    """Core fixes for audio processing issues."""
    
    @staticmethod
    def validate_audio_content(audio: np.ndarray, min_amplitude: float = 1e-10, 
                              context: str = "") -> bool:
        """
        Enhanced audio validation with detailed checking.
        
        Args:
            audio: Audio array to validate
            min_amplitude: Minimum amplitude threshold
            context: Description of where validation is happening
            
        Returns:
            True if audio is valid, False otherwise
        """
        if audio is None or len(audio) == 0:
            logger.warning(f"{context}: Audio is None or empty")
            return False
        
        # Check for NaN or inf values
        nan_count = np.sum(np.isnan(audio))
        inf_count = np.sum(np.isinf(audio))
        if nan_count > 0 or inf_count > 0:
            logger.warning(f"{context}: Found {nan_count} NaN and {inf_count} inf values")
            return False
        
        # Check maximum amplitude
        max_amp = np.max(np.abs(audio))
        if max_amp < min_amplitude:
            logger.warning(f"{context}: Max amplitude {max_amp:.2e} below threshold {min_amplitude:.2e}")
            return False
        
        # Check RMS (root mean square) - more robust than just max
        rms = np.sqrt(np.mean(audio**2))
        if rms < min_amplitude / 10:
            logger.warning(f"{context}: RMS {rms:.2e} too low")
            return False
        
        # Check for all zeros
        non_zero_count = np.count_nonzero(audio)
        if non_zero_count == 0:
            logger.warning(f"{context}: Audio is all zeros")
            return False
        
        # Check if audio has reasonable dynamic range
        if max_amp > 0:
            dynamic_range = 20 * np.log10(max_amp / (rms + 1e-10))
            if dynamic_range > 100:  # Suspiciously high dynamic range
                logger.warning(f"{context}: Suspicious dynamic range: {dynamic_range:.1f} dB")
        
        return True
    
    @staticmethod
    def safe_filter_design(sr: int, freq_range: List[float], audio_length: int,
                          base_filter_order: int = 4) -> Tuple[Optional[np.ndarray], Optional[np.ndarray]]:
        """
        Safely design a bandstop filter with comprehensive validation.
        
        Args:
            sr: Sample rate
            freq_range: [low_freq, high_freq] to filter
            audio_length: Length of audio to be filtered
            base_filter_order: Base filter order
            
        Returns:
            (b, a) filter coefficients or (None, None) if design fails
        """
        nyquist = sr / 2
        low_freq, high_freq = freq_range
        
        # Validate frequency range
        if low_freq <= 0 or high_freq >= nyquist:
            logger.warning(f"Invalid frequency range: {freq_range} (Nyquist: {nyquist})")
            return None, None
        
        if low_freq >= high_freq:
            logger.warning(f"Invalid frequency range: low >= high ({low_freq} >= {high_freq})")
            return None, None
        
        # Adaptive filter order based on audio length
        min_length_per_order = 50  # Need at least 50 samples per filter order
        max_possible_order = max(1, audio_length // min_length_per_order)
        filter_order = min(base_filter_order, max_possible_order)
        
        if filter_order < 2:
            logger.warning(f"Audio too short for filtering: {audio_length} samples")
            return None, None
        
        # Normalize frequencies
        low_norm = low_freq / nyquist
        high_norm = high_freq / nyquist
        
        # Add safety margins to prevent numerical issues
        low_norm = max(0.01, low_norm)  # At least 1% of Nyquist
        high_norm = min(0.99, high_norm)  # At most 99% of Nyquist
        
        # Ensure reasonable filter bandwidth
        bandwidth = high_norm - low_norm
        if bandwidth < 0.01:  # Less than 1% bandwidth
            logger.warning(f"Filter bandwidth too narrow: {bandwidth:.3f}")
            return None, None
        
        try:
            # Design filter with error handling
            b, a = signal.butter(filter_order, [low_norm, high_norm], btype='bandstop')
            
            # Check filter stability
            poles = np.roots(a)
            if np.any(np.abs(poles) >= 1.0):
                logger.warning(f"Unstable filter detected (poles outside unit circle)")
                # Try lower order
                if filter_order > 2:
                    return AudioProcessingFixes.safe_filter_design(
                        sr, freq_range, audio_length, filter_order - 1
                    )
                return None, None
            
            # Check for numerical issues
            if np.any(np.isnan(b)) or np.any(np.isnan(a)) or np.any(np.isinf(b)) or np.any(np.isinf(a)):
                logger.warning("Filter coefficients contain NaN or inf")
                return None, None
            
            return b, a
            
        except Exception as e:
            logger.warning(f"Filter design failed: {e}")
            return None, None
    
    @staticmethod
    def safe_filter_apply(audio: np.ndarray, b: np.ndarray, a: np.ndarray,
                         blend_factor: float = 0.7) -> Optional[np.ndarray]:
        """
        Safely apply a filter with validation and blending.
        
        Args:
            audio: Input audio
            b, a: Filter coefficients
            blend_factor: How much of filtered signal to blend (0-1)
            
        Returns:
            Filtered audio or None if filtering fails
        """
        try:
            # Use filtfilt for zero-phase filtering
            filtered = signal.filtfilt(b, a, audio)
            
            # Validate filtered output
            if not AudioProcessingFixes.validate_audio_content(filtered, context="Post-filter"):
                logger.warning("Filtered audio failed validation")
                return None
            
            # Check if filter removed too much content
            original_rms = np.sqrt(np.mean(audio**2))
            filtered_rms = np.sqrt(np.mean(filtered**2))
            
            if original_rms > 0 and filtered_rms / original_rms < 0.1:
                logger.warning(f"Filter removed too much content: {filtered_rms/original_rms:.1%} remaining")
                return None
            
            # Blend with original to preserve quality
            result = (1 - blend_factor) * audio + blend_factor * filtered
            
            return result
            
        except Exception as e:
            logger.warning(f"Filter application failed: {e}")
            return None
    
    @staticmethod
    def safe_nan_cleanup(audio: np.ndarray, fallback: Optional[np.ndarray] = None) -> np.ndarray:
        """
        Safely clean NaN/inf values using interpolation instead of zeroing.
        
        Args:
            audio: Audio with potential NaN/inf values
            fallback: Fallback audio if cleanup fails
            
        Returns:
            Cleaned audio
        """
        # Check if cleanup is needed
        if not (np.any(np.isnan(audio)) or np.any(np.isinf(audio))):
            return audio
        
        result = audio.copy()
        
        # Find valid samples
        valid_mask = np.isfinite(audio)
        valid_ratio = np.sum(valid_mask) / len(audio)
        
        if valid_ratio < 0.5:
            logger.warning(f"Too many invalid samples: {1-valid_ratio:.1%}")
            return fallback if fallback is not None else np.zeros_like(audio)
        
        if valid_ratio < 1.0:
            # Interpolate invalid samples
            valid_indices = np.where(valid_mask)[0]
            invalid_indices = np.where(~valid_mask)[0]
            
            if len(valid_indices) > 1:
                # Linear interpolation for invalid samples
                result[invalid_indices] = np.interp(
                    invalid_indices, valid_indices, audio[valid_indices]
                )
            else:
                # Not enough valid samples for interpolation
                result[~valid_mask] = 0.0
        
        return result
    
    @staticmethod
    def adaptive_processing_strength(audio: np.ndarray, sr: int, 
                                   base_strength: float) -> float:
        """
        Adaptively adjust processing strength based on audio characteristics.
        
        Args:
            audio: Input audio
            sr: Sample rate
            base_strength: Base processing strength (0-1)
            
        Returns:
            Adjusted strength
        """
        # Analyze audio characteristics
        rms = np.sqrt(np.mean(audio**2))
        
        # Check spectral centroid (brightness)
        stft = np.abs(librosa.stft(audio, n_fft=2048))
        freqs = librosa.fft_frequencies(sr=sr, n_fft=2048)
        spectral_centroid = np.sum(freqs[:, np.newaxis] * stft, axis=0) / (np.sum(stft, axis=0) + 1e-10)
        avg_centroid = np.mean(spectral_centroid)
        
        # Reduce strength for quiet or dark audio
        if rms < 0.01:  # Very quiet
            strength_multiplier = 0.5
        elif avg_centroid < sr * 0.1:  # Dark/muffled audio
            strength_multiplier = 0.7
        else:
            strength_multiplier = 1.0
        
        return base_strength * strength_multiplier
    
    @staticmethod
    def safe_time_stretch(audio: np.ndarray, rate: float) -> np.ndarray:
        """
        Safely apply time stretching with fallback.
        
        Args:
            audio: Input audio
            rate: Stretch rate
            
        Returns:
            Stretched audio
        """
        try:
            # Limit stretch rate to reasonable bounds
            rate = np.clip(rate, 0.5, 2.0)
            
            # Apply time stretch
            stretched = librosa.effects.time_stretch(audio, rate=rate)
            
            # Validate result
            if AudioProcessingFixes.validate_audio_content(stretched, context="Time stretch"):
                return stretched
            else:
                logger.warning("Time stretch failed validation, returning original")
                return audio
                
        except Exception as e:
            logger.warning(f"Time stretch failed: {e}")
            return audio
    
    @staticmethod
    def safe_stft_processing(audio: np.ndarray, sr: int, 
                            process_func, n_fft: int = 2048) -> np.ndarray:
        """
        Safely process audio in STFT domain with validation.
        
        Args:
            audio: Input audio
            sr: Sample rate
            process_func: Function to process STFT
            n_fft: FFT size
            
        Returns:
            Processed audio
        """
        try:
            # Ensure audio length is sufficient for STFT
            if len(audio) < n_fft:
                logger.warning(f"Audio too short for STFT: {len(audio)} < {n_fft}")
                return audio
            
            # Compute STFT
            hop_length = n_fft // 4
            stft = librosa.stft(audio, n_fft=n_fft, hop_length=hop_length)
            
            # Process STFT
            processed_stft = process_func(stft, sr)
            
            # Validate STFT
            if np.any(np.isnan(processed_stft)) or np.any(np.isinf(processed_stft)):
                logger.warning("Processed STFT contains NaN/inf")
                return audio
            
            # Convert back to time domain
            result = librosa.istft(processed_stft, hop_length=hop_length)
            
            # Ensure same length as input
            if len(result) != len(audio):
                if len(result) > len(audio):
                    result = result[:len(audio)]
                else:
                    result = np.pad(result, (0, len(audio) - len(result)))
            
            # Validate result
            if AudioProcessingFixes.validate_audio_content(result, context="STFT processing"):
                return result
            else:
                logger.warning("STFT processing failed validation")
                return audio
                
        except Exception as e:
            logger.warning(f"STFT processing failed: {e}")
            return audio


class WatermarkRemovalFixes:
    """Fixes specifically for watermark removal issues."""
    
    @staticmethod
    def conservative_frequency_removal(audio: np.ndarray, sr: int,
                                     freq_ranges: List[Tuple[float, float]],
                                     max_attenuation_db: float = 20) -> np.ndarray:
        """
        Remove frequency bands conservatively to avoid artifacts.
        
        Args:
            audio: Input audio
            sr: Sample rate
            freq_ranges: List of (low_freq, high_freq) to attenuate
            max_attenuation_db: Maximum attenuation in dB
            
        Returns:
            Processed audio
        """
        result = audio.copy()
        
        for low_freq, high_freq in freq_ranges:
            # Skip invalid ranges
            if low_freq >= high_freq or high_freq > sr / 2:
                continue
            
            # Design conservative filter
            filter_result = AudioProcessingFixes.safe_filter_design(
                sr, [low_freq, high_freq], len(audio), base_filter_order=2
            )
            
            if filter_result[0] is not None:
                b, a = filter_result
                
                # Apply with conservative blending
                blend_factor = min(0.5, max_attenuation_db / 40)  # Max 50% blend
                filtered_result = AudioProcessingFixes.safe_filter_apply(
                    result, b, a, blend_factor
                )
                
                if filtered_result is not None:
                    result = filtered_result
        
        return result
    
    @staticmethod
    def psychoacoustic_watermark_removal(audio: np.ndarray, sr: int,
                                       watermark_freqs: List[float]) -> np.ndarray:
        """
        Remove watermarks using psychoacoustic masking principles.
        
        Args:
            audio: Input audio
            sr: Sample rate
            watermark_freqs: List of watermark frequencies
            
        Returns:
            Processed audio
        """
        def process_stft(stft, sr):
            magnitude = np.abs(stft)
            phase = np.angle(stft)
            
            # Calculate masking threshold
            # Simple approximation: 20dB below local average
            kernel_size = 5
            local_avg = signal.convolve2d(
                magnitude, 
                np.ones((kernel_size, 1)) / kernel_size,
                mode='same',
                boundary='wrap'
            )
            masking_threshold = local_avg * 0.1  # -20dB
            
            # Attenuate watermark frequencies only where they exceed masking
            freqs = librosa.fft_frequencies(sr=sr, n_fft=stft.shape[0] * 2 - 1)
            
            for wm_freq in watermark_freqs:
                if 0 < wm_freq < sr / 2:
                    # Find closest frequency bin
                    freq_bin = np.argmin(np.abs(freqs - wm_freq))
                    
                    # Only attenuate if above masking threshold
                    mask = magnitude[freq_bin, :] > masking_threshold[freq_bin, :]
                    magnitude[freq_bin, mask] *= 0.1  # -20dB attenuation
            
            # Reconstruct STFT
            return magnitude * np.exp(1j * phase)
        
        return AudioProcessingFixes.safe_stft_processing(audio, sr, process_stft)

    @staticmethod
    def suppress_repeating_watermark_peaks(
        audio: np.ndarray,
        sr: int,
        max_peaks: int = 12,
        attenuation_db: float = 14.0,
    ) -> np.ndarray:
        """Attenuate narrow repeating peaks often used by audio watermarks.

        The method looks for frequency bins that remain consistently above the
        broadband median energy, which is characteristic of tonal or whistle
        marks used in synthetic audio watermarking. Those bins are gently
        attenuated and dithered to avoid introducing new artifacts.

        Args:
            audio: Input audio signal.
            sr: Sample rate.
            max_peaks: Maximum number of suspicious peaks to attenuate.
            attenuation_db: Amount of attenuation applied to each peak.

        Returns:
            Audio with reduced prominence of repeating spectral peaks.
        """

        def process_stft(stft, sample_rate):
            magnitude = np.abs(stft)
            phase = np.angle(stft)

            # Average energy per bin highlights stationary tones.
            mean_by_bin = magnitude.mean(axis=1)
            median_level = np.median(mean_by_bin)

<<<<<<< HEAD
            # Avoid suppressing when the spectrum is effectively silent to reduce
            # the risk of injecting noise into very quiet passages.
            if median_level <= 0 or np.allclose(mean_by_bin, 0):
                return stft

            # Require bins to be both above the broadband floor and stable over
            # time to avoid attacking transient content such as drums or speech
            # plosives that briefly spike individual bins.
            persistence_threshold = median_level * 1.2
            above_floor = magnitude > persistence_threshold
            persistence = above_floor.mean(axis=1)

            prominence = mean_by_bin - median_level
            # Require at least ~6 dB of headroom over the broadband median
            min_prominence = median_level * (10 ** (6.0 / 20.0) - 1.0)
            candidate_indices = np.argsort(prominence)[::-1]
            peak_indices = [
                idx
                for idx in candidate_indices[:max_peaks]
                if prominence[idx] > min_prominence and persistence[idx] > 0.6
            ]
=======
            if median_level <= 0:
                return stft

            prominence = mean_by_bin - median_level
            candidate_indices = np.argsort(prominence)[::-1]
            peak_indices = [idx for idx in candidate_indices[:max_peaks] if prominence[idx] > 0]
>>>>>>> 44757ddb

            if not peak_indices:
                return stft

            attenuation = 10 ** (-attenuation_db / 20)

            for idx in peak_indices:
                # Apply attenuation across a narrow band around each peak bin
                lower = max(idx - 1, 0)
                upper = min(idx + 2, magnitude.shape[0])

                magnitude[lower:upper, :] *= attenuation

<<<<<<< HEAD
                # Add low-level noise scaled to the local floor to avoid perfectly
                # tonal residues without raising the noise floor unnecessarily.
                local_floor = np.median(magnitude[lower:upper, :])
                dither_scale = max(local_floor * 1e-3, attenuation / 200)
                dither = np.random.randn(upper - lower, magnitude.shape[1]) * dither_scale
=======
                # Add low-level noise to avoid perfectly tonal residues
                dither = np.random.randn(upper - lower, magnitude.shape[1]) * (attenuation / 100)
>>>>>>> 44757ddb
                magnitude[lower:upper, :] += dither

            return magnitude * np.exp(1j * phase)

        processed = AudioProcessingFixes.safe_stft_processing(audio, sr, process_stft)

        return AudioProcessingFixes.safe_nan_cleanup(processed, fallback=audio)

<<<<<<< HEAD
    @staticmethod
    def detect_suspicious_tones(
        audio: np.ndarray,
        sr: int,
        n_fft: int = 2048,
        max_candidates: int = 8,
        min_prominence_db: float = 6.0,
        min_persistence: float = 0.6,
    ) -> List[Tuple[float, float]]:
        """Identify persistent tonal peaks that resemble watermark carriers.

        The detector looks for frequency bins that stay above the broadband
        median for most frames and exceed it by a configurable prominence. The
        output ranges can be fed into notch filtering or STFT-based suppression.

        Args:
            audio: Input mono audio.
            sr: Sample rate.
            n_fft: FFT size for analysis.
            max_candidates: Maximum number of tone ranges to return.
            min_prominence_db: Minimum dB above the spectral median to consider.
            min_persistence: Minimum fraction of frames a bin must stay above
                the threshold to be considered persistent.

        Returns:
            List of (low_freq, high_freq) tuples for suspicious tones.
        """

        if len(audio) < n_fft:
            return []

        hop_length = n_fft // 4
        stft = librosa.stft(audio, n_fft=n_fft, hop_length=hop_length)
        magnitude = np.abs(stft)

        if magnitude.size == 0:
            return []

        mean_by_bin = magnitude.mean(axis=1)
        median_level = np.median(mean_by_bin)

        if median_level <= 0:
            return []

        prominence = mean_by_bin - median_level
        persistence_threshold = median_level * 10 ** (min_prominence_db / 20)
        persistence = (magnitude > persistence_threshold).mean(axis=1)

        candidate_indices = [
            idx
            for idx, prom in enumerate(prominence)
            if prom > 0 and persistence[idx] >= min_persistence
        ]

        # Sort candidates by prominence descending
        candidate_indices = sorted(candidate_indices, key=lambda idx: prominence[idx], reverse=True)
        candidate_indices = candidate_indices[:max_candidates]

        if not candidate_indices:
            return []

        freqs = librosa.fft_frequencies(sr=sr, n_fft=n_fft)
        bin_width = freqs[1] - freqs[0]

        ranges = []
        for idx in candidate_indices:
            center = freqs[idx]
            # Skip DC and near-Nyquist bins where filtering is unstable
            if center <= 20 or center >= sr / 2 - bin_width:
                continue

            lower = max(center - bin_width, 0.0)
            upper = min(center + bin_width, sr / 2)
            ranges.append((lower, upper))

        return ranges

=======
>>>>>>> 44757ddb

class AudioQualityEnhancer:
    """Post-processing to enhance audio quality after watermark removal."""
    
    @staticmethod
    def add_natural_variations(audio: np.ndarray, sr: int,
                             variation_amount: float = 0.001) -> np.ndarray:
        """
        Add subtle natural variations to combat AI detection.
        
        Args:
            audio: Input audio
            sr: Sample rate
            variation_amount: Amount of variation (0-1)
            
        Returns:
            Enhanced audio
        """
        result = audio.copy()
        
        # 1. Micro-timing variations (very subtle)
        if len(audio) > sr:
            segment_size = sr // 10  # 100ms segments
            for i in range(0, len(audio) - segment_size, segment_size // 2):
                segment = audio[i:i+segment_size]
                
                # Very small random stretch
                stretch_factor = 1.0 + (np.random.rand() - 0.5) * variation_amount
                stretched = AudioProcessingFixes.safe_time_stretch(segment, stretch_factor)
                
                # Blend with original
                if len(stretched) == len(segment):
                    result[i:i+segment_size] = stretched
        
        # 2. Dynamic micro-variations
        # Create slowly varying envelope
        envelope_samples = max(100, len(audio) // 1000)
        random_envelope = np.random.randn(envelope_samples) * variation_amount
        smooth_envelope = signal.savgol_filter(random_envelope, 
                                              min(51, envelope_samples // 2 * 2 + 1), 3)
        
        # Interpolate to full length
        envelope = np.interp(np.arange(len(audio)), 
                           np.linspace(0, len(audio), len(smooth_envelope)),
                           smooth_envelope)
        
        # Apply subtle volume variations
        result *= (1.0 + envelope)
        
        # 3. Add imperceptible noise in quiet sections
        # Detect quiet sections
        frame_length = 2048
        hop_length = 512
        rms = librosa.feature.rms(y=audio, frame_length=frame_length, 
                                  hop_length=hop_length)[0]
        
        # Find quiet frames (bottom 10%)
        quiet_threshold = np.percentile(rms, 10)
        quiet_frames = rms < quiet_threshold
        
        # Add very subtle noise to quiet sections
        noise_level = variation_amount * 0.1  # Even more subtle
        for i, is_quiet in enumerate(quiet_frames):
            if is_quiet:
                start = i * hop_length
                end = min(start + frame_length, len(result))
                if start < len(result):
                    noise = np.random.randn(end - start) * noise_level
                    result[start:end] += noise
        
        # Ensure no clipping
        max_val = np.max(np.abs(result))
        if max_val > 0.99:
            result = result * 0.99 / max_val
        
        return result
    
    @staticmethod
    def harmonic_enhancement(audio: np.ndarray, sr: int,
                           enhancement_amount: float = 0.05) -> np.ndarray:
        """
        Enhance harmonics to make audio sound more natural.
        
        Args:
            audio: Input audio
            sr: Sample rate
            enhancement_amount: Enhancement level (0-1)
            
        Returns:
            Enhanced audio
        """
        # Use soft saturation for harmonic generation
        # This creates natural-sounding harmonics
        
        # Soft clipping function (tanh-based)
        def soft_saturate(x, amount):
            return np.tanh(x * (1 + amount)) / (1 + amount)
        
        # Apply very subtle saturation
        result = soft_saturate(audio, enhancement_amount)
        
        # Ensure same RMS as input
        input_rms = np.sqrt(np.mean(audio**2))
        output_rms = np.sqrt(np.mean(result**2))
        
        if output_rms > 0:
            result = result * (input_rms / output_rms)
        
        return result


# Example usage and testing
if __name__ == "__main__":
    # Test the fixes
    import soundfile as sf
    
    # Create test signal
    duration = 1.0
    sr = 44100
    t = np.linspace(0, duration, int(sr * duration))
    
    # Complex test signal with multiple components
    test_audio = (
        0.3 * np.sin(2 * np.pi * 440 * t) +  # A4
        0.2 * np.sin(2 * np.pi * 880 * t) +  # A5
        0.1 * np.sin(2 * np.pi * 1320 * t) + # E6
        0.05 * np.random.randn(len(t))       # Noise
    )
    
    # Add some problematic values
    test_audio[1000:1010] = np.nan
    test_audio[2000:2010] = np.inf
    
    print("Testing audio processing fixes...")
    
    # Test validation
    print(f"1. Validation test: {AudioProcessingFixes.validate_audio_content(test_audio)}")
    
    # Test NaN cleanup
    cleaned = AudioProcessingFixes.safe_nan_cleanup(test_audio)
    print(f"2. NaN cleanup test: {AudioProcessingFixes.validate_audio_content(cleaned)}")
    
    # Test filter design
    b, a = AudioProcessingFixes.safe_filter_design(sr, [18000, 20000], len(cleaned))
    print(f"3. Filter design test: {'Success' if b is not None else 'Failed'}")
    
    # Test conservative watermark removal
    watermark_cleaned = WatermarkRemovalFixes.conservative_frequency_removal(
        cleaned, sr, [(19000, 20000), (15000, 16000)]
    )
    print(f"4. Watermark removal test: {AudioProcessingFixes.validate_audio_content(watermark_cleaned)}")
    
    # Test quality enhancement
    enhanced = AudioQualityEnhancer.add_natural_variations(watermark_cleaned, sr)
    print(f"5. Quality enhancement test: {AudioProcessingFixes.validate_audio_content(enhanced)}")
    
    # Save test output
    sf.write("test_fixes_comprehensive.wav", enhanced, sr)
    print("\nTest complete! Output saved to test_fixes_comprehensive.wav")<|MERGE_RESOLUTION|>--- conflicted
+++ resolved
@@ -466,7 +466,6 @@
             mean_by_bin = magnitude.mean(axis=1)
             median_level = np.median(mean_by_bin)
 
-<<<<<<< HEAD
             # Avoid suppressing when the spectrum is effectively silent to reduce
             # the risk of injecting noise into very quiet passages.
             if median_level <= 0 or np.allclose(mean_by_bin, 0):
@@ -488,14 +487,12 @@
                 for idx in candidate_indices[:max_peaks]
                 if prominence[idx] > min_prominence and persistence[idx] > 0.6
             ]
-=======
             if median_level <= 0:
                 return stft
 
             prominence = mean_by_bin - median_level
             candidate_indices = np.argsort(prominence)[::-1]
             peak_indices = [idx for idx in candidate_indices[:max_peaks] if prominence[idx] > 0]
->>>>>>> 44757ddb
 
             if not peak_indices:
                 return stft
@@ -509,16 +506,13 @@
 
                 magnitude[lower:upper, :] *= attenuation
 
-<<<<<<< HEAD
                 # Add low-level noise scaled to the local floor to avoid perfectly
                 # tonal residues without raising the noise floor unnecessarily.
                 local_floor = np.median(magnitude[lower:upper, :])
                 dither_scale = max(local_floor * 1e-3, attenuation / 200)
                 dither = np.random.randn(upper - lower, magnitude.shape[1]) * dither_scale
-=======
                 # Add low-level noise to avoid perfectly tonal residues
                 dither = np.random.randn(upper - lower, magnitude.shape[1]) * (attenuation / 100)
->>>>>>> 44757ddb
                 magnitude[lower:upper, :] += dither
 
             return magnitude * np.exp(1j * phase)
@@ -527,7 +521,6 @@
 
         return AudioProcessingFixes.safe_nan_cleanup(processed, fallback=audio)
 
-<<<<<<< HEAD
     @staticmethod
     def detect_suspicious_tones(
         audio: np.ndarray,
@@ -605,8 +598,6 @@
 
         return ranges
 
-=======
->>>>>>> 44757ddb
 
 class AudioQualityEnhancer:
     """Post-processing to enhance audio quality after watermark removal."""
